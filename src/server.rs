use std::collections::HashMap;
use std::ops::Deref;
use std::time::Duration;

use actix_cors::Cors;
use actix_web::dev::Server;
use actix_web::http::Uri;
use actix_web::middleware::TrailingSlash;
use actix_web::{
    error, middleware, web, App, Error, HttpRequest, HttpResponse, HttpServer, Result,
};
use log::error;
use serde::Deserialize;

use crate::composite_source::CompositeSource;
use crate::config::Config;
use crate::db::{get_connection, Pool};
use crate::function_source::FunctionSources;
use crate::source::{Query, Source, Xyz};
use crate::table_source;
use crate::table_source::{TableSource, TableSources};
use crate::utils::parse_x_rewrite_url;

pub struct AppState {
<<<<<<< HEAD
    pub pool: Pool,
    pub table_sources: Option<TableSources>,
    pub function_sources: Option<FunctionSources>,
    pub watch_mode: bool,
=======
    pub db: Addr<DbActor>,
    pub coordinator: Addr<CoordinatorActor>,
    pub table_sources: Rc<RefCell<Option<TableSources>>>,
    pub function_sources: Rc<RefCell<Option<FunctionSources>>>,
>>>>>>> 7a14d6a3
    pub default_srid: Option<i32>,
}

#[derive(Deserialize)]
struct SourceRequest {
    source_id: String,
}

#[derive(Deserialize)]
struct CompositeSourceRequest {
    source_ids: String,
}

#[derive(Deserialize)]
struct TileRequest {
    source_id: String,
    z: i32,
    x: i32,
    y: i32,
    #[allow(dead_code)]
    format: String,
}

#[derive(Deserialize)]
struct CompositeTileRequest {
    source_ids: String,
    z: i32,
    x: i32,
    y: i32,
    #[allow(dead_code)]
    format: String,
}

fn map_internal_error<T: std::fmt::Display>(e: T) -> Error {
    // FIXME: is e.to_string() needed here, or can it just be error!("{e}")  ?
    error!("{}", e.to_string());
    error::ErrorInternalServerError(e.to_string())
}

async fn get_health() -> Result<HttpResponse, Error> {
    let response = HttpResponse::Ok().body("OK");
    Ok(response)
}

async fn get_table_sources(state: web::Data<AppState>) -> Result<HttpResponse, Error> {
<<<<<<< HEAD
    if !state.watch_mode {
        let response = HttpResponse::Ok().json(state.table_sources.as_ref());
        return Ok(response);
    }

    info!("Scanning database for table sources");

    let mut connection = get_connection(&state.pool).await?;

    let table_sources = table_source::get_table_sources(&mut connection, &state.default_srid)
        .await
        .map_err(map_internal_error)?;

    // state.coordinator.do_send(messages::RefreshTableSources {
    //     table_sources: Some(table_sources.clone()),
    // });

=======
    let table_sources = state.table_sources.borrow().clone();
>>>>>>> 7a14d6a3
    Ok(HttpResponse::Ok().json(table_sources))
}

async fn get_composite_source(
    req: HttpRequest,
    path: web::Path<CompositeSourceRequest>,
    state: web::Data<AppState>,
) -> Result<HttpResponse> {
    let table_sources = state
        .table_sources
        .as_ref()
        .ok_or_else(|| error::ErrorNotFound("There is no table sources"))?;

    let sources: Vec<TableSource> = path
        .source_ids
        .split(',')
        .filter_map(|source_id| table_sources.get(source_id))
        .map(|source| source.deref().clone())
        .collect();

    if sources.is_empty() {
        return Err(error::ErrorNotFound("There is no such table sources"));
    }

    let source = CompositeSource {
        id: path.source_ids.clone(),
        table_sources: sources,
    };

    let mut tilejson = source
        .get_tilejson()
        .await
        .map_err(|e| error::ErrorBadRequest(format!("Can't build TileJSON: {e}")))?;

    let tiles_path = req
        .headers()
        .get("x-rewrite-url")
        .and_then(parse_x_rewrite_url)
        .unwrap_or_else(|| req.path().trim_end_matches(".json").to_owned());

    let connection_info = req.connection_info();

    let path_and_query = if req.query_string().is_empty() {
        format!("{tiles_path}/{{z}}/{{x}}/{{y}}.pbf")
    } else {
        format!("{tiles_path}/{{z}}/{{x}}/{{y}}.pbf?{}", req.query_string())
    };

    let tiles_url = Uri::builder()
        .scheme(connection_info.scheme())
        .authority(connection_info.host())
        .path_and_query(path_and_query)
        .build()
        .map(|tiles_url| tiles_url.to_string())
        .map_err(|e| error::ErrorBadRequest(format!("Can't build tiles URL: {e}")))?;

    tilejson.tiles = vec![tiles_url];
    Ok(HttpResponse::Ok().json(tilejson))
}

async fn get_composite_source_tile(
    path: web::Path<CompositeTileRequest>,
    state: web::Data<AppState>,
) -> Result<HttpResponse, Error> {
    let table_sources = state
        .table_sources
        .as_ref()
        .ok_or_else(|| error::ErrorNotFound("There is no table sources"))?;

    let sources: Vec<TableSource> = path
        .source_ids
        .split(',')
        .filter_map(|source_id| table_sources.get(source_id))
        .map(|source| source.deref().clone())
        .filter(|src| is_valid_zoom(path.z, src.minzoom, src.maxzoom))
        .collect();

    if sources.is_empty() {
        return Err(error::ErrorNotFound("There is no such table sources"));
    }

    let source = CompositeSource {
        id: path.source_ids.clone(),
        table_sources: sources,
    };

    get_tile(&state, path.z, path.x, path.y, None, Box::new(source)).await
}

async fn get_function_sources(state: web::Data<AppState>) -> Result<HttpResponse, Error> {
<<<<<<< HEAD
    if !state.watch_mode {
        let function_sources = state.function_sources.as_ref();
        let response = HttpResponse::Ok().json(function_sources);
        return Ok(response);
    }

    info!("Scanning database for function sources");

    let mut connection = get_connection(&state.pool).await?;
    let function_sources = crate::function_source::get_function_sources(&mut connection)
        .await
        .map_err(map_internal_error)?;

    // state.coordinator.do_send(messages::RefreshFunctionSources {
    //     function_sources: Some(function_sources.clone()),
    // });

=======
    let function_sources = state.function_sources.borrow().clone();
>>>>>>> 7a14d6a3
    Ok(HttpResponse::Ok().json(function_sources))
}

async fn get_function_source(
    req: HttpRequest,
    path: web::Path<SourceRequest>,
    state: web::Data<AppState>,
) -> Result<HttpResponse> {
    let function_sources = state
        .function_sources
        .as_ref()
        .ok_or_else(|| error::ErrorNotFound("There is no function sources"))?;

    let source = function_sources.get(&path.source_id).ok_or_else(|| {
        error::ErrorNotFound(format!("Function source '{}' not found", path.source_id))
    })?;

    let mut tilejson = source
        .get_tilejson()
        .await
        .map_err(|e| error::ErrorBadRequest(format!("Can't build TileJSON: {e}")))?;

    let tiles_path = req
        .headers()
        .get("x-rewrite-url")
        .and_then(parse_x_rewrite_url)
        .unwrap_or_else(|| req.path().trim_end_matches(".json").to_owned());

    let connection_info = req.connection_info();

    let path_and_query = if req.query_string().is_empty() {
        format!("{tiles_path}/{{z}}/{{x}}/{{y}}.pbf")
    } else {
        format!("{tiles_path}/{{z}}/{{x}}/{{y}}.pbf?{}", req.query_string())
    };

    let tiles_url = Uri::builder()
        .scheme(connection_info.scheme())
        .authority(connection_info.host())
        .path_and_query(path_and_query)
        .build()
        .map(|tiles_url| tiles_url.to_string())
        .map_err(|e| error::ErrorBadRequest(format!("Can't build tiles URL: {e}")))?;

    tilejson.tiles = vec![tiles_url];
    Ok(HttpResponse::Ok().json(tilejson))
}

async fn get_function_source_tile(
    path: web::Path<TileRequest>,
    query: web::Query<HashMap<String, String>>,
    state: web::Data<AppState>,
) -> Result<HttpResponse, Error> {
    let function_sources = state
        .function_sources
        .as_ref()
        .ok_or_else(|| error::ErrorNotFound("There is no function sources"))?;

    let source = function_sources
        .get(&path.source_id)
        .filter(|src| is_valid_zoom(path.z, src.minzoom, src.maxzoom))
        .ok_or_else(|| {
            error::ErrorNotFound(format!("Function source '{}' not found", path.source_id))
        })?;

    get_tile(
        &state,
        path.z,
        path.x,
        path.y,
        Some(query.into_inner()),
        source.clone(),
    )
    .await
}

fn is_valid_zoom(zoom: i32, minzoom: Option<u8>, maxzoom: Option<u8>) -> bool {
    let gte_minzoom = minzoom.map_or(true, |minzoom| zoom >= minzoom.into());

    let lte_maxzoom = maxzoom.map_or(true, |maxzoom| zoom <= maxzoom.into());

    gte_minzoom && lte_maxzoom
}

async fn get_tile(
    state: &web::Data<AppState>,
    z: i32,
    x: i32,
    y: i32,
    query: Option<Query>,
    source: Box<dyn Source + Send>,
) -> Result<HttpResponse, Error> {
    let mut connection = get_connection(&state.pool).await?;
    let tile = source
        .get_tile(&mut connection, &Xyz { z, x, y }, &query)
        .await
        .map_err(map_internal_error)?;

    match tile.len() {
        0 => Ok(HttpResponse::NoContent()
            .content_type("application/x-protobuf")
            .body(tile)),
        _ => Ok(HttpResponse::Ok()
            .content_type("application/x-protobuf")
            .body(tile)),
    }
}

pub fn router(cfg: &mut web::ServiceConfig) {
    cfg.route("/healthz", web::get().to(get_health))
        .route("/index.json", web::get().to(get_table_sources))
        .route("/{source_ids}.json", web::get().to(get_composite_source))
        .route(
            "/{source_ids}/{z}/{x}/{y}.{format}",
            web::get().to(get_composite_source_tile),
        )
        .route("/rpc/index.json", web::get().to(get_function_sources))
        .route("/rpc/{source_id}.json", web::get().to(get_function_source))
        .route(
            "/rpc/{source_id}/{z}/{x}/{y}.{format}",
            web::get().to(get_function_source_tile),
        );
}

fn create_state(pool: Pool, config: Config) -> AppState {
    AppState {
<<<<<<< HEAD
        pool,
        table_sources: config.table_sources,
        function_sources: config.function_sources,
        watch_mode: config.watch,
=======
        db,
        coordinator,
        table_sources,
        function_sources,
>>>>>>> 7a14d6a3
        default_srid: config.default_srid,
    }
}

pub fn new(pool: Pool, config: Config) -> Server {
    let keep_alive = config.keep_alive;
    let worker_processes = config.worker_processes;
    let listen_addresses = config.listen_addresses.clone();

    HttpServer::new(move || {
        let state = create_state(pool.clone(), config.clone());

        let cors_middleware = Cors::default()
            .allow_any_origin()
            .allowed_methods(vec!["GET"]);

        App::new()
            .app_data(web::Data::new(state))
            .wrap(cors_middleware)
            .wrap(middleware::NormalizePath::new(TrailingSlash::MergeOnly))
            .wrap(middleware::Logger::default())
            .wrap(middleware::Compress::default())
            .configure(router)
    })
    .bind(listen_addresses.clone())
    .unwrap_or_else(|_| panic!("Can't bind to {listen_addresses}"))
    .keep_alive(Duration::from_secs(keep_alive as u64))
    .shutdown_timeout(0)
    .workers(worker_processes)
    .run()
}<|MERGE_RESOLUTION|>--- conflicted
+++ resolved
@@ -17,22 +17,13 @@
 use crate::db::{get_connection, Pool};
 use crate::function_source::FunctionSources;
 use crate::source::{Query, Source, Xyz};
-use crate::table_source;
 use crate::table_source::{TableSource, TableSources};
 use crate::utils::parse_x_rewrite_url;
 
 pub struct AppState {
-<<<<<<< HEAD
     pub pool: Pool,
     pub table_sources: Option<TableSources>,
     pub function_sources: Option<FunctionSources>,
-    pub watch_mode: bool,
-=======
-    pub db: Addr<DbActor>,
-    pub coordinator: Addr<CoordinatorActor>,
-    pub table_sources: Rc<RefCell<Option<TableSources>>>,
-    pub function_sources: Rc<RefCell<Option<FunctionSources>>>,
->>>>>>> 7a14d6a3
     pub default_srid: Option<i32>,
 }
 
@@ -78,28 +69,7 @@
 }
 
 async fn get_table_sources(state: web::Data<AppState>) -> Result<HttpResponse, Error> {
-<<<<<<< HEAD
-    if !state.watch_mode {
-        let response = HttpResponse::Ok().json(state.table_sources.as_ref());
-        return Ok(response);
-    }
-
-    info!("Scanning database for table sources");
-
-    let mut connection = get_connection(&state.pool).await?;
-
-    let table_sources = table_source::get_table_sources(&mut connection, &state.default_srid)
-        .await
-        .map_err(map_internal_error)?;
-
-    // state.coordinator.do_send(messages::RefreshTableSources {
-    //     table_sources: Some(table_sources.clone()),
-    // });
-
-=======
-    let table_sources = state.table_sources.borrow().clone();
->>>>>>> 7a14d6a3
-    Ok(HttpResponse::Ok().json(table_sources))
+    Ok(HttpResponse::Ok().json(state.table_sources.as_ref()))
 }
 
 async fn get_composite_source(
@@ -189,27 +159,7 @@
 }
 
 async fn get_function_sources(state: web::Data<AppState>) -> Result<HttpResponse, Error> {
-<<<<<<< HEAD
-    if !state.watch_mode {
-        let function_sources = state.function_sources.as_ref();
-        let response = HttpResponse::Ok().json(function_sources);
-        return Ok(response);
-    }
-
-    info!("Scanning database for function sources");
-
-    let mut connection = get_connection(&state.pool).await?;
-    let function_sources = crate::function_source::get_function_sources(&mut connection)
-        .await
-        .map_err(map_internal_error)?;
-
-    // state.coordinator.do_send(messages::RefreshFunctionSources {
-    //     function_sources: Some(function_sources.clone()),
-    // });
-
-=======
-    let function_sources = state.function_sources.borrow().clone();
->>>>>>> 7a14d6a3
+    let function_sources = state.function_sources.as_ref();
     Ok(HttpResponse::Ok().json(function_sources))
 }
 
@@ -336,17 +286,9 @@
 
 fn create_state(pool: Pool, config: Config) -> AppState {
     AppState {
-<<<<<<< HEAD
         pool,
         table_sources: config.table_sources,
         function_sources: config.function_sources,
-        watch_mode: config.watch,
-=======
-        db,
-        coordinator,
-        table_sources,
-        function_sources,
->>>>>>> 7a14d6a3
         default_srid: config.default_srid,
     }
 }
