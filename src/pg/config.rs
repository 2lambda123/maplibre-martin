--- conflicted
+++ resolved
@@ -72,16 +72,6 @@
     }
 
     pub async fn resolve(&mut self, id_resolver: IdResolver) -> crate::Result<Sources> {
-<<<<<<< HEAD
-        self.resolve_with_pool(id_resolver).await.map(|(s, _)| s)
-    }
-
-    pub async fn resolve_with_pool(
-        &mut self,
-        id_resolver: IdResolver,
-    ) -> crate::Result<(Sources, Pool)> {
-=======
->>>>>>> a32e8c8e
         let pg = PgBuilder::new(self, id_resolver).await?;
         let ((mut tables, tbl_info), (funcs, func_info)) =
             try_join(pg.instantiate_tables(), pg.instantiate_functions()).await?;
