use crate::source::{UrlQuery, Xyz};
use crate::utils::InfoMap;
use actix_http::header::HeaderValue;
use actix_web::http::Uri;
use postgis::{ewkb, LineString, Point, Polygon};
use postgres::types::Json;
use semver::Version;
use std::collections::HashMap;
use tilejson::{tilejson, Bounds, TileJSON, VectorLayer};

#[must_use]
pub fn json_to_hashmap(value: &serde_json::Value) -> InfoMap<String> {
    let mut hashmap = HashMap::new();

    let object = value.as_object().unwrap();
    for (key, value) in object {
        let string_value = value.as_str().unwrap().to_string();
        hashmap.insert(key.clone(), string_value);
    }

    hashmap
}

#[must_use]
pub fn query_to_json(query: &UrlQuery) -> Json<InfoMap<serde_json::Value>> {
    let mut query_as_json = HashMap::new();
    for (k, v) in query.iter() {
        let json_value: serde_json::Value =
            serde_json::from_str(v).unwrap_or_else(|_| serde_json::Value::String(v.clone()));

        query_as_json.insert(k.clone(), json_value);
    }

    Json(query_as_json)
}

#[must_use]
pub fn polygon_to_bbox(polygon: &ewkb::Polygon) -> Option<Bounds> {
    polygon.rings().next().and_then(|linestring| {
        let mut points = linestring.points();
        if let (Some(bottom_left), Some(top_right)) = (points.next(), points.nth(1)) {
            Some(Bounds::new(
                bottom_left.x(),
                bottom_left.y(),
                top_right.x(),
                top_right.y(),
            ))
        } else {
            None
        }
    })
}

pub fn parse_x_rewrite_url(header: &HeaderValue) -> Option<String> {
    header
        .to_str()
        .ok()
        .and_then(|header| header.parse::<Uri>().ok())
        .map(|uri| uri.path().to_owned())
}

#[must_use]
pub fn create_tilejson(
    name: String,
    minzoom: Option<u8>,
    maxzoom: Option<u8>,
    bounds: Option<Bounds>,
    vector_layers: Option<Vec<VectorLayer>>,
) -> TileJSON {
    let mut tilejson = tilejson! {
        tilejson: "2.2.0".to_string(),
        tiles: vec![],  // tile source is required, but not yet known
        name: name,
    };
    tilejson.minzoom = minzoom;
    tilejson.maxzoom = maxzoom;
    tilejson.bounds = bounds;
    tilejson.vector_layers = vector_layers;

    // TODO: consider removing - this is not needed per TileJSON spec
    tilejson.set_missing_defaults();
    tilejson
}

#[must_use]
pub fn is_valid_zoom(zoom: i32, minzoom: Option<u8>, maxzoom: Option<u8>) -> bool {
    minzoom.map_or(true, |minzoom| zoom >= minzoom.into())
        && maxzoom.map_or(true, |maxzoom| zoom <= maxzoom.into())
}

#[cfg(test)]
pub(crate) mod tests {
<<<<<<< HEAD
    use crate::config::{Config, ConfigBuilder};

    pub fn assert_config(yaml: &str, expected: Config) {
        let config: ConfigBuilder = serde_yaml::from_str(yaml).expect("parse yaml");
        let actual = config.finalize().expect("finalize");
        assert_eq!(actual, expected);
    }

=======
    #[allow(clippy::unnecessary_wraps)]
>>>>>>> 80127d4d
    pub fn some_str(s: &str) -> Option<String> {
        Some(s.to_string())
    }
}

pub type Result<T> = std::result::Result<T, PgError>;

#[derive(thiserror::Error, Debug)]
pub enum PgError {
    #[cfg(feature = "ssl")]
    #[error("Can't build TLS connection: {0}")]
    BuildSslConnectorError(#[from] openssl::error::ErrorStack),

    #[cfg(feature = "ssl")]
    #[error("Can't set trusted root certificate {}: {0}", .1.display())]
    BadTrustedRootCertError(#[source] openssl::error::ErrorStack, std::path::PathBuf),

    #[error("Postgres error while {1}: {0}")]
    PostgresError(#[source] bb8_postgres::tokio_postgres::Error, &'static str),

    #[error("Unable to get a Postgres connection from the pool {1}: {0}")]
    PostgresPoolConnError(
        #[source] bb8::RunError<bb8_postgres::tokio_postgres::Error>,
        String,
    ),

    #[error("Unable to parse connection string {1}: {0}")]
    BadConnectionString(#[source] postgres::Error, String),

    #[error("Unable to parse PostGIS version {1}: {0}")]
    BadPostgisVersion(#[source] semver::Error, String),

    #[error("PostGIS version {0} is too old, minimum required is {1}")]
    PostgisTooOld(Version, Version),

    #[error("Database connection string is not set")]
    NoConnectionString,

    #[error("Invalid extent setting in source {0} for table {1}: extent=0")]
    InvalidTableExtent(String, String),

    #[error("Error preparing a query for the tile '{1}' ({2}): {3} {0}")]
    PrepareQueryError(
        #[source] bb8_postgres::tokio_postgres::Error,
        String,
        String,
        String,
    ),

    #[error(r#"Unable to get tile {2:#} from {1}: {0}"#)]
    GetTileError(#[source] bb8_postgres::tokio_postgres::Error, String, Xyz),

    #[error(r#"Unable to get tile {2:#} with {:?} params from {1}: {0}"#, query_to_json(.3))]
    GetTileWithQueryError(
        #[source] bb8_postgres::tokio_postgres::Error,
        String,
        Xyz,
        UrlQuery,
    ),
}<|MERGE_RESOLUTION|>--- conflicted
+++ resolved
@@ -90,7 +90,6 @@
 
 #[cfg(test)]
 pub(crate) mod tests {
-<<<<<<< HEAD
     use crate::config::{Config, ConfigBuilder};
 
     pub fn assert_config(yaml: &str, expected: Config) {
@@ -99,9 +98,7 @@
         assert_eq!(actual, expected);
     }
 
-=======
     #[allow(clippy::unnecessary_wraps)]
->>>>>>> 80127d4d
     pub fn some_str(s: &str) -> Option<String> {
         Some(s.to_string())
     }
