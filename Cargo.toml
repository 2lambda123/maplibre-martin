--- conflicted
+++ resolved
@@ -50,13 +50,8 @@
 serde = { version = "1", features = ["derive"] }
 serde_json = "1"
 serde_yaml = "0.9"
-<<<<<<< HEAD
-spreet = { version = "0.8", default-features = false }
+spreet = { version = "0.9", default-features = false }
 sqlite-hashes = { version = "0.5", default-features = false, features = ["md5", "window", "hex"] }
-=======
-spreet = { version = "0.9", default-features = false }
-sqlite-hashes = "0.5"
->>>>>>> f4bb5c7c
 sqlx = { version = "0.7", features = ["sqlite", "runtime-tokio"] }
 subst = { version = "0.3", features = ["yaml"] }
 thiserror = "1"
