lints.workspace = true

[package]
name = "martin"
version = "0.15.0"
authors = ["Stepan Kuzmin <to.stepan.kuzmin@gmail.com>", "Yuri Astrakhan <YuriAstrakhan@gmail.com>", "MapLibre contributors"]
description = "Blazing fast and lightweight tile server with PostGIS, MBTiles, and PMTiles support"
keywords = ["maps", "tiles", "mbtiles", "pmtiles", "postgis"]
categories = ["science::geo", "web-programming::http-server"]
default-run = "martin"
edition.workspace = true
license.workspace = true
repository.workspace = true
rust-version.workspace = true
readme = "README.md"
homepage.workspace = true

[package.metadata.deb]
name = "martin"
revision = ""
maintainer = "Yuri Astrakhan <YuriAstrakhan@gmail.com>, Stepan Kuzmin <to.stepan.kuzmin@gmail.com>, MapLibre contributors"
maintainer-scripts = "../debian"
depends = "$auto"
assets = [
    ["target/release/martin", "/usr/bin/martin", "755"],
    ["target/release/martin-cp", "/usr/bin/martin-cp", "755"],
    ["target/release/mbtiles", "/usr/bin/mbtiles", "755"],
    ["../README.md", "/usr/share/doc/martin/README.md", "644"],
    ["../debian/config.yaml", "/usr/share/doc/martin/config.yaml", "644"],
    ["../debian/config.yaml", "/usr/local/etc/martin/config.yaml", "644"],
]

# see https://github.com/kornelski/cargo-deb/blob/main/systemd.md#packagemetadatadebsystemd-units-options
[package.metadata.deb.systemd-units]
unit-scripts = "../debian/"
enable = false
start = false
restart-after-upgrade = false
stop-on-upgrade = true

[lib]
path = "src/lib.rs"

[[bin]]
name = "martin"
path = "src/bin/martin.rs"

[[bin]]
name = "martin-cp"
path = "src/bin/martin-cp.rs"
required-features = ["mbtiles"]

[[bench]]
name = "bench"
harness = false

[features]
default = ["webui", "fonts", "lambda", "mbtiles", "pmtiles", "cog", "postgres", "sprites"]
webui = ["dep:actix-web-static-files", "dep:static-files"]
fonts = ["dep:bit-set", "dep:pbf_font_tools"]
lambda = ["dep:lambda-web"]
mbtiles = ["dep:mbtiles"]
pmtiles = ["dep:pmtiles"]
cog = ["dep:tiff", "dep:png"]
postgres = ["dep:deadpool-postgres", "dep:json-patch", "dep:postgis", "dep:postgres", "dep:postgres-protocol", "dep:semver", "dep:tokio-postgres-rustls"]
sprites = ["dep:spreet", "tokio/fs"]
bless-tests = []

[dependencies]
actix-cors.workspace = true
actix-http.workspace = true
actix-rt.workspace = true
actix-web-static-files = { workspace = true, optional = true }
actix-web.workspace = true
async-trait.workspace = true
bit-set = { workspace = true, optional = true }
clap.workspace = true
deadpool-postgres = { workspace = true, optional = true }
enum-display.workspace = true
env_logger.workspace = true
futures.workspace = true
itertools.workspace = true
json-patch = { workspace = true, optional = true }
lambda-web = { workspace = true, optional = true }
log.workspace = true
martin-tile-utils.workspace = true
mbtiles = { workspace = true, optional = true }
moka.workspace = true
num_cpus.workspace = true
pbf_font_tools = { workspace = true, optional = true }
pmtiles = { workspace = true, optional = true }
png = { workspace = true, optional = true }
postgis = { workspace = true, optional = true }
postgres = { workspace = true, optional = true }
postgres-protocol = { workspace = true, optional = true }
regex.workspace = true
rustls-native-certs.workspace = true
rustls-pemfile.workspace = true
rustls.workspace = true
semver = { workspace = true, optional = true }
serde_json.workspace = true
serde_with.workspace = true
serde_yaml.workspace = true
serde.workspace = true
spreet = { workspace = true, optional = true }
static-files = { workspace = true, optional = true }
subst.workspace = true
thiserror.workspace = true
tiff = { workspace = true, optional = true }
tilejson.workspace = true
tokio = { workspace = true, features = ["io-std"] }
tokio-postgres-rustls = { workspace = true, optional = true }
url.workspace = true

[build-dependencies]
static-files = { workspace = true, optional = true }

[dev-dependencies]
anyhow.workspace = true
<<<<<<< HEAD
approx.workspace = true
cargo-husky.workspace = true
=======
>>>>>>> f1829830
criterion.workspace = true
ctor.workspace = true
indoc.workspace = true
insta = { workspace = true, features = ["yaml"] }
pprof.workspace = true
rstest.workspace = true
testcontainers-modules.workspace = true<|MERGE_RESOLUTION|>--- conflicted
+++ resolved
@@ -117,11 +117,7 @@
 
 [dev-dependencies]
 anyhow.workspace = true
-<<<<<<< HEAD
 approx.workspace = true
-cargo-husky.workspace = true
-=======
->>>>>>> f1829830
 criterion.workspace = true
 ctor.workspace = true
 indoc.workspace = true
