--- conflicted
+++ resolved
@@ -186,12 +186,9 @@
     use super::*;
     use crate::MartinError::UnrecognizableConnections;
     use crate::args::PreferredEncoding;
-<<<<<<< HEAD
+
+    use crate::MartinError::UnrecognizableConnections;
     use crate::tests::FauxEnv;
-    use crate::MartinError::UnrecognizableConnections;
-=======
-    use crate::test_utils::FauxEnv;
->>>>>>> 8046b3f2
 
     fn parse(args: &[&str]) -> MartinResult<(Config, MetaArgs)> {
         let args = Args::parse_from(args);
