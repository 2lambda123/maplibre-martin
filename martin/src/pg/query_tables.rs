--- conflicted
+++ resolved
@@ -236,7 +236,6 @@
     srid: i32,
     mut is_quick: bool,
 ) -> PgResult<Option<Bounds>> {
-<<<<<<< HEAD
     let schema = escape_identifier(schema);
     let table = escape_identifier(table);
 
@@ -257,14 +256,7 @@
             let geometry_column = escape_identifier(geometry_column);
             cn.query_one(
                 &format!(r#"
-WITH real_bounds AS (SELECT ST_SetSRID(ST_Extent({geometry_column}), {srid}) AS rb FROM {schema}.{table})
-=======
-    Ok(pool.get()
-        .await?
-        .query_one(&format!(
-            r#"
 WITH real_bounds AS (SELECT ST_SetSRID(ST_Extent({geometry_column}::geometry), {srid}) AS rb FROM {schema}.{table})
->>>>>>> 009f8760
 SELECT ST_Transform(
             CASE
                 WHEN (SELECT ST_GeometryType(rb) FROM real_bounds LIMIT 1) = 'ST_Point'
