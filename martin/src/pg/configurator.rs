--- conflicted
+++ resolved
@@ -108,11 +108,7 @@
             let dup = if dup { "duplicate " } else { "" };
 
             let id2 = self.resolve_id(id, cfg_inf);
-<<<<<<< HEAD
-            let Some(cfg_inf) = merge_table_info(self.default_srid, &id2, cfg_inf, found_inf, &self.auto_id_columns) else { continue };
-=======
-            let Some(cfg_inf) = merge_table_info(self.default_srid, &id2, cfg_inf, db_infos) else { continue };
->>>>>>> 8d678dbd
+            let Some(cfg_inf) = merge_table_info(self.default_srid, &id2, cfg_inf, db_infos, &self.auto_id_columns) else { continue };
             warn_on_rename(id, &id2, "Table");
             info!("Configured {dup}source {id2} from {}", summary(&cfg_inf));
             pending.push(table_to_query(
