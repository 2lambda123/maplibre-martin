use actix_web::http::header::{ACCEPT_ENCODING, CONTENT_ENCODING, CONTENT_TYPE};
use actix_web::test::{call_service, read_body, read_body_json, TestRequest};
use ctor::ctor;
use indoc::indoc;
use insta::assert_yaml_snapshot;
use martin::srv::SrvConfig;
use martin_tile_utils::decode_gzip;
use tilejson::TileJSON;

pub mod utils;
pub use utils::*;

#[ctor]
fn init() {
    let _ = env_logger::builder().is_test(true).try_init();
}

macro_rules! create_app {
    ($sources:expr) => {{
        let state = mock_sources(mock_cfg($sources)).await.0;
        ::actix_web::test::init_service(
            ::actix_web::App::new()
                .app_data(actix_web::web::Data::new(
                    ::martin::srv::Catalog::new(&state).unwrap(),
                ))
                .app_data(actix_web::web::Data::new(::martin::NO_MAIN_CACHE))
                .app_data(actix_web::web::Data::new(state.tiles))
                .app_data(actix_web::web::Data::new(SrvConfig::default()))
                .configure(|c| ::martin::srv::router(c, &SrvConfig::default())),
        )
        .await
    }};
}

fn test_get(path: &str) -> TestRequest {
    TestRequest::get().uri(path)
}

const CONFIG: &str = indoc! {"
        pmtiles:
            sources:
                p_png: ../tests/fixtures/pmtiles/stamen_toner__raster_CC-BY+ODbL_z3.pmtiles
                s3: s3://pmtilestest/cb_2018_us_zcta510_500k.pmtiles
    "};

#[actix_rt::test]
async fn pmt_get_catalog() {
    let path = "pmtiles: ../tests/fixtures/pmtiles/stamen_toner__raster_CC-BY+ODbL_z3.pmtiles";
    let app = create_app! { path };

    let req = test_get("/catalog").to_request();
    let response = call_service(&app, req).await;
    let response = assert_response(response).await;
    let body: serde_json::Value = read_body_json(response).await;
    assert_yaml_snapshot!(body, @r"
    fonts: {}
    sprites: {}
    tiles:
      stamen_toner__raster_CC-BY-ODbL_z3:
        content_type: image/png
    ");
}

#[actix_rt::test]
async fn pmt_get_catalog_gzip() {
    let app = create_app! { CONFIG };
    let accept = (ACCEPT_ENCODING, "gzip");
    let req = test_get("/catalog").insert_header(accept).to_request();
    let response = call_service(&app, req).await;
    let response = assert_response(response).await;
    let body = decode_gzip(&read_body(response).await).unwrap();
    let body: serde_json::Value = serde_json::from_slice(&body).unwrap();
    assert_yaml_snapshot!(body, @r"
    fonts: {}
    sprites: {}
    tiles:
      p_png:
        content_type: image/png
<<<<<<< HEAD
      s3:
        content_encoding: gzip
        content_type: application/x-protobuf
        description: cb_2018_us_zcta510_500k.mbtiles
        name: cb_2018_us_zcta510_500k.mbtiles
    "###);
=======
    ");
>>>>>>> 25f6dd8f
}

#[actix_rt::test]
async fn pmt_get_tilejson() {
    let app = create_app! { CONFIG };
    let req = test_get("/p_png").to_request();
    let response = call_service(&app, req).await;
    let response = assert_response(response).await;
    let headers = response.headers();
    assert_eq!(headers.get(CONTENT_TYPE).unwrap(), "application/json");
    assert!(headers.get(CONTENT_ENCODING).is_none());
    let body: TileJSON = read_body_json(response).await;
    assert_eq!(body.maxzoom, Some(3));
}

#[actix_rt::test]
async fn pmt_get_tilejson_gzip() {
    let app = create_app! { CONFIG };
    let accept = (ACCEPT_ENCODING, "gzip");
    let req = test_get("/p_png").insert_header(accept).to_request();
    let response = call_service(&app, req).await;
    let response = assert_response(response).await;
    let headers = response.headers();
    assert_eq!(headers.get(CONTENT_TYPE).unwrap(), "application/json");
    assert_eq!(headers.get(CONTENT_ENCODING).unwrap(), "gzip");
    let body = decode_gzip(&read_body(response).await).unwrap();
    let body: TileJSON = serde_json::from_slice(body.as_slice()).unwrap();
    assert_eq!(body.maxzoom, Some(3));
}

#[actix_rt::test]
async fn pmt_get_raster() {
    let app = create_app! { CONFIG };
    let req = test_get("/p_png/0/0/0").to_request();
    let response = call_service(&app, req).await;
    let response = assert_response(response).await;
    assert_eq!(response.headers().get(CONTENT_TYPE).unwrap(), "image/png");
    assert!(response.headers().get(CONTENT_ENCODING).is_none());
    let body = read_body(response).await;
    assert_eq!(body.len(), 18404);
}

/// get a raster tile with accepted gzip enc, but should still be non-gzipped
#[actix_rt::test]
async fn pmt_get_raster_gzip() {
    let app = create_app! { CONFIG };
    let accept = (ACCEPT_ENCODING, "gzip");
    let req = test_get("/p_png/0/0/0").insert_header(accept).to_request();
    let response = call_service(&app, req).await;
    let response = assert_response(response).await;
    assert_eq!(response.headers().get(CONTENT_TYPE).unwrap(), "image/png");
    assert!(response.headers().get(CONTENT_ENCODING).is_none());
    let body = read_body(response).await;
    assert_eq!(body.len(), 18404);
}

#[actix_rt::test]
async fn pmt_get_tilejson_s3() {
    let app = create_app! { CONFIG };
    let req = test_get("/s3").to_request();
    let response = call_service(&app, req).await;
    let response = assert_response(response).await;
    let headers = response.headers();
    assert_eq!(headers.get(CONTENT_TYPE).unwrap(), "application/json");
    assert!(headers.get(CONTENT_ENCODING).is_none());
    let body: TileJSON = read_body_json(response).await;
    assert_eq!(body.name, Some("cb_2018_us_zcta510_500k.mbtiles".into()));
    assert_eq!(body.maxzoom, Some(7));
}

#[actix_rt::test]
async fn pmt_get_tile_s3() {
    let app = create_app! { CONFIG };
    let req = test_get("/s3/0/0/0").to_request();
    let response = call_service(&app, req).await;
    let response = assert_response(response).await;
    let headers = response.headers();
    assert_eq!(headers.get(CONTENT_TYPE).unwrap(), "application/x-protobuf");
}<|MERGE_RESOLUTION|>--- conflicted
+++ resolved
@@ -76,16 +76,12 @@
     tiles:
       p_png:
         content_type: image/png
-<<<<<<< HEAD
       s3:
         content_encoding: gzip
         content_type: application/x-protobuf
         description: cb_2018_us_zcta510_500k.mbtiles
         name: cb_2018_us_zcta510_500k.mbtiles
-    "###);
-=======
     ");
->>>>>>> 25f6dd8f
 }
 
 #[actix_rt::test]
