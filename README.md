[![Martin](https://raw.githubusercontent.com/maplibre/martin/main/logo.png)](https://maplibre.org/martin/)

[![Book](https://img.shields.io/badge/docs-Book-informational)](https://maplibre.org/martin)
[![docs.rs docs](https://docs.rs/martin/badge.svg)](https://docs.rs/martin)
[![](https://img.shields.io/badge/Slack-%23maplibre--martin-blueviolet?logo=slack)](https://slack.openstreetmap.us/)
[![GitHub](https://img.shields.io/badge/github-maplibre/martin-8da0cb?logo=github)](https://github.com/maplibre/martin)
[![crates.io version](https://img.shields.io/crates/v/martin.svg)](https://crates.io/crates/martin)
[![Security audit](https://github.com/maplibre/martin/workflows/Security%20audit/badge.svg)](https://github.com/maplibre/martin/security)
[![CI build](https://github.com/maplibre/martin/actions/workflows/ci.yml/badge.svg)](https://github.com/maplibre/martin/actions)

Martin is a tile server and a set of tools able to generate vector tiles on the fly
from large `PostgreSQL` databases, and serve tiles from `PMTiles` and `MBTiles` files. Martin optimizes for speed and heavy traffic, and is written in [Rust](https://github.com/rust-lang/rust).

## Features

<<<<<<< HEAD
See [Martin book](https://maplibre.org/martin/) for complete documentation.

## Installation

_See [installation instructions](https://maplibre.org/martin/installation.html) in the Martin book._

**Prerequisites:** If using Martin with PostgreSQL database, you must install PostGIS with at least v3.0+, v3.1+ recommended.

You can download martin from [GitHub releases page](https://github.com/maplibre/martin/releases).

| Platform | AMD-64                                                                                           | ARM-64                              |
|----------|--------------------------------------------------------------------------------------------------|-------------------------------------|
| Linux    | [.tar.gz][rl-linux-x64] (gnu)<br>[.tar.gz][rl-linux-x64-musl] (musl)<br>[.deb][rl-linux-x64-deb] | [.tar.gz][rl-linux-a64-musl] (musl) |
| macOS    | [.tar.gz][rl-macos-x64]                                                                          | [.tar.gz][rl-macos-a64]             |
| Windows  | [.zip][rl-win64-zip]                                                                             |                                     |

[rl-linux-x64]: https://github.com/maplibre/martin/releases/latest/download/martin-x86_64-unknown-linux-gnu.tar.gz
[rl-linux-x64-musl]: https://github.com/maplibre/martin/releases/latest/download/martin-x86_64-unknown-linux-musl.tar.gz
[rl-linux-x64-deb]: https://github.com/maplibre/martin/releases/latest/download/martin-Debian-x86_64.deb
[rl-linux-a64-musl]: https://github.com/maplibre/martin/releases/latest/download/martin-aarch64-unknown-linux-musl.tar.gz
[rl-macos-x64]: https://github.com/maplibre/martin/releases/latest/download/martin-x86_64-apple-darwin.tar.gz
[rl-macos-a64]: https://github.com/maplibre/martin/releases/latest/download/martin-aarch64-apple-darwin.tar.gz
[rl-win64-zip]: https://github.com/maplibre/martin/releases/latest/download/martin-x86_64-pc-windows-msvc.zip

If you are using macOS and [Homebrew](https://brew.sh/) you can install `martin` and `mbtiles` using Homebrew tap.

```shell
brew tap maplibre/martin
brew install martin
```

## Running Martin Service

_See [running instructions](https://maplibre.org/martin/run.html) in the Martin book._

Martin supports any number of PostgreSQL/PostGIS database connections with [geospatial-enabled](https://postgis.net/docs/using_postgis_dbmanagement.html#geometry_columns) tables and tile-producing SQL functions, as well as [PMTile](https://protomaps.com/blog/pmtiles-v3-whats-new) and [MBTile](https://github.com/mapbox/mbtiles-spec) files as tile sources.

Martin can auto-discover tables and functions using a [connection string](https://maplibre.org/martin/pg-connections.html). A PG connection string can also be passed via the `DATABASE_URL` environment variable.

Each tile source will have a [TileJSON](https://github.com/mapbox/tilejson-spec) endpoint.

#### Examples

```shell
# publish all tables and functions from a single database
export DATABASE_URL="postgresql://user:password@host:port/database"
martin

# same as above, but passing connection string via CLI, together with a directory of .mbtiles/.pmtiles files
martin postgresql://user:password@host:port/database path/to/dir

# publish all discovered tables/funcs from two DBs
# and generate config file with all detected sources
martin postgres://... postgres://...  --save-config config.yaml

# use configuration file instead of auto-discovery
martin --config config.yaml
```

#### Docker Example

_See [Docker instructions](https://maplibre.org/martin/run-with-docker.html) in the Martin book._

Martin is also available as a [Docker image](https://ghcr.io/maplibre/martin). You could either share a configuration file from the host with the container via the `-v` param, or you can let Martin auto-discover all sources e.g. by passing `DATABASE_URL` or specifying the .mbtiles/.pmtiles files.

```shell
export PGPASSWORD=postgres  # secret!
docker run -p 3000:3000 \
           -e PGPASSWORD \
           -e DATABASE_URL=postgresql://user@host:port/db \
           -v /path/to/config/dir:/config \
           ghcr.io/maplibre/martin --config /config/config.yaml
```

## API

_See [API documentation](https://maplibre.org/martin/using.html) in the Martin book._

Martin data is available via the HTTP `GET` endpoints:

| URL                                     | Description                                  |
|-----------------------------------------|----------------------------------------------|
| `/`                                     | Web UI                                       |
| `/catalog`                              | List of all sources                          |
| `/{sourceID}`                           | Source TileJSON                              |
| `/{sourceID}/{z}/{x}/{y}`               | Map Tiles                                    |
| `/{source1},…,{sourceN}`                | Composite Source TileJSON                    |
| `/{source1},…,{sourceN}/{z}/{x}/{y}`    | Composite Source Tiles                       |
| `/sprite/{spriteID}[@2x].{json,png}`    | Sprites (low and high DPI, index/png)        |
| `/font/{font}/{start}-{end}`            | Font source                                  |
| `/font/{font1},…,{fontN}/{start}-{end}` | Composite Font source                        |
| `/health`                               | Martin server health check: returns 200 `OK` |

## Re-use Martin as a library

Martin can be used as a standalone server, or as a library in your own Rust application. When used as a library, you can use the following features:

* **webui** - enable webUI at `/` endpoint
* **postgres** - enable PostgreSQL/PostGIS tile sources
* **pmtiles** - enable PMTile tile sources
* **mbtiles** - enable MBTile tile sources
* **fonts** - enable font sources
* **sprites** - enable sprite sources
=======
* Serve [vector tiles](https://github.com/mapbox/vector-tile-spec) from
  * [PostGIS](https://github.com/postgis/postgis) databases, automatically discovering compatible tables and functions
  * [PMTile](https://protomaps.com/blog/pmtiles-v3-whats-new), both local files and over HTTP
  * [MBTile](https://github.com/mapbox/mbtiles-spec) files
* [Combine](https://maplibre.org/martin/sources-composite.html) multiple tile sources into one
* Generate [sprites](https://maplibre.org/martin/sources-sprites.html) and [font glyphs](https://maplibre.org/martin/sources-fonts.html)
* Generate tiles in bulk from any Martin-supported sources into an `MBTiles` file with [martin-cp](https://maplibre.org/martin/martin-cp.html) tool
* Examine, copy, validate, compare, and apply diffs between `MBTiles` files with [mbtiles](https://maplibre.org/martin/tools.html#mbtiles) tool
>>>>>>> 01d01a63

## Documentation

* [Quick Start](https://maplibre.org/martin/quick-start.html)
* [Installation](https://maplibre.org/martin/installation.html)
* Running with [CLI](https://maplibre.org/martin/run-with-cli.html)
  or [configuration file](https://maplibre.org/martin/config-file.html)
* [Usage and API](https://maplibre.org/martin/using.html)

## License

Licensed under either of

* Apache License, Version 2.0 ([LICENSE-APACHE](LICENSE-APACHE) or <http://www.apache.org/licenses/LICENSE-2.0>)
* MIT license ([LICENSE-MIT](LICENSE-MIT) or <http://opensource.org/licenses/MIT>)
  at your option.

### Contribution

Unless you explicitly state otherwise, any contribution intentionally
submitted for inclusion in the work by you, as defined in the
Apache-2.0 license, shall be dual licensed as above, without any
additional terms or conditions.<|MERGE_RESOLUTION|>--- conflicted
+++ resolved
@@ -13,135 +13,29 @@
 
 ## Features
 
-<<<<<<< HEAD
-See [Martin book](https://maplibre.org/martin/) for complete documentation.
-
-## Installation
-
-_See [installation instructions](https://maplibre.org/martin/installation.html) in the Martin book._
-
-**Prerequisites:** If using Martin with PostgreSQL database, you must install PostGIS with at least v3.0+, v3.1+ recommended.
-
-You can download martin from [GitHub releases page](https://github.com/maplibre/martin/releases).
-
-| Platform | AMD-64                                                                                           | ARM-64                              |
-|----------|--------------------------------------------------------------------------------------------------|-------------------------------------|
-| Linux    | [.tar.gz][rl-linux-x64] (gnu)<br>[.tar.gz][rl-linux-x64-musl] (musl)<br>[.deb][rl-linux-x64-deb] | [.tar.gz][rl-linux-a64-musl] (musl) |
-| macOS    | [.tar.gz][rl-macos-x64]                                                                          | [.tar.gz][rl-macos-a64]             |
-| Windows  | [.zip][rl-win64-zip]                                                                             |                                     |
-
-[rl-linux-x64]: https://github.com/maplibre/martin/releases/latest/download/martin-x86_64-unknown-linux-gnu.tar.gz
-[rl-linux-x64-musl]: https://github.com/maplibre/martin/releases/latest/download/martin-x86_64-unknown-linux-musl.tar.gz
-[rl-linux-x64-deb]: https://github.com/maplibre/martin/releases/latest/download/martin-Debian-x86_64.deb
-[rl-linux-a64-musl]: https://github.com/maplibre/martin/releases/latest/download/martin-aarch64-unknown-linux-musl.tar.gz
-[rl-macos-x64]: https://github.com/maplibre/martin/releases/latest/download/martin-x86_64-apple-darwin.tar.gz
-[rl-macos-a64]: https://github.com/maplibre/martin/releases/latest/download/martin-aarch64-apple-darwin.tar.gz
-[rl-win64-zip]: https://github.com/maplibre/martin/releases/latest/download/martin-x86_64-pc-windows-msvc.zip
-
-If you are using macOS and [Homebrew](https://brew.sh/) you can install `martin` and `mbtiles` using Homebrew tap.
-
-```shell
-brew tap maplibre/martin
-brew install martin
-```
-
-## Running Martin Service
-
-_See [running instructions](https://maplibre.org/martin/run.html) in the Martin book._
-
-Martin supports any number of PostgreSQL/PostGIS database connections with [geospatial-enabled](https://postgis.net/docs/using_postgis_dbmanagement.html#geometry_columns) tables and tile-producing SQL functions, as well as [PMTile](https://protomaps.com/blog/pmtiles-v3-whats-new) and [MBTile](https://github.com/mapbox/mbtiles-spec) files as tile sources.
-
-Martin can auto-discover tables and functions using a [connection string](https://maplibre.org/martin/pg-connections.html). A PG connection string can also be passed via the `DATABASE_URL` environment variable.
-
-Each tile source will have a [TileJSON](https://github.com/mapbox/tilejson-spec) endpoint.
-
-#### Examples
-
-```shell
-# publish all tables and functions from a single database
-export DATABASE_URL="postgresql://user:password@host:port/database"
-martin
-
-# same as above, but passing connection string via CLI, together with a directory of .mbtiles/.pmtiles files
-martin postgresql://user:password@host:port/database path/to/dir
-
-# publish all discovered tables/funcs from two DBs
-# and generate config file with all detected sources
-martin postgres://... postgres://...  --save-config config.yaml
-
-# use configuration file instead of auto-discovery
-martin --config config.yaml
-```
-
-#### Docker Example
-
-_See [Docker instructions](https://maplibre.org/martin/run-with-docker.html) in the Martin book._
-
-Martin is also available as a [Docker image](https://ghcr.io/maplibre/martin). You could either share a configuration file from the host with the container via the `-v` param, or you can let Martin auto-discover all sources e.g. by passing `DATABASE_URL` or specifying the .mbtiles/.pmtiles files.
-
-```shell
-export PGPASSWORD=postgres  # secret!
-docker run -p 3000:3000 \
-           -e PGPASSWORD \
-           -e DATABASE_URL=postgresql://user@host:port/db \
-           -v /path/to/config/dir:/config \
-           ghcr.io/maplibre/martin --config /config/config.yaml
-```
-
-## API
-
-_See [API documentation](https://maplibre.org/martin/using.html) in the Martin book._
-
-Martin data is available via the HTTP `GET` endpoints:
-
-| URL                                     | Description                                  |
-|-----------------------------------------|----------------------------------------------|
-| `/`                                     | Web UI                                       |
-| `/catalog`                              | List of all sources                          |
-| `/{sourceID}`                           | Source TileJSON                              |
-| `/{sourceID}/{z}/{x}/{y}`               | Map Tiles                                    |
-| `/{source1},…,{sourceN}`                | Composite Source TileJSON                    |
-| `/{source1},…,{sourceN}/{z}/{x}/{y}`    | Composite Source Tiles                       |
-| `/sprite/{spriteID}[@2x].{json,png}`    | Sprites (low and high DPI, index/png)        |
-| `/font/{font}/{start}-{end}`            | Font source                                  |
-| `/font/{font1},…,{fontN}/{start}-{end}` | Composite Font source                        |
-| `/health`                               | Martin server health check: returns 200 `OK` |
-
-## Re-use Martin as a library
-
-Martin can be used as a standalone server, or as a library in your own Rust application. When used as a library, you can use the following features:
-
-* **webui** - enable webUI at `/` endpoint
-* **postgres** - enable PostgreSQL/PostGIS tile sources
-* **pmtiles** - enable PMTile tile sources
-* **mbtiles** - enable MBTile tile sources
-* **fonts** - enable font sources
-* **sprites** - enable sprite sources
-=======
-* Serve [vector tiles](https://github.com/mapbox/vector-tile-spec) from
-  * [PostGIS](https://github.com/postgis/postgis) databases, automatically discovering compatible tables and functions
-  * [PMTile](https://protomaps.com/blog/pmtiles-v3-whats-new), both local files and over HTTP
-  * [MBTile](https://github.com/mapbox/mbtiles-spec) files
-* [Combine](https://maplibre.org/martin/sources-composite.html) multiple tile sources into one
-* Generate [sprites](https://maplibre.org/martin/sources-sprites.html) and [font glyphs](https://maplibre.org/martin/sources-fonts.html)
-* Generate tiles in bulk from any Martin-supported sources into an `MBTiles` file with [martin-cp](https://maplibre.org/martin/martin-cp.html) tool
-* Examine, copy, validate, compare, and apply diffs between `MBTiles` files with [mbtiles](https://maplibre.org/martin/tools.html#mbtiles) tool
->>>>>>> 01d01a63
+- Serve [vector tiles](https://github.com/mapbox/vector-tile-spec) from
+  - [PostGIS](https://github.com/postgis/postgis) databases, automatically discovering compatible tables and functions
+  - [PMTile](https://protomaps.com/blog/pmtiles-v3-whats-new), both local files and over HTTP
+  - [MBTile](https://github.com/mapbox/mbtiles-spec) files
+- [Combine](https://maplibre.org/martin/sources-composite.html) multiple tile sources into one
+- Generate [sprites](https://maplibre.org/martin/sources-sprites.html) and [font glyphs](https://maplibre.org/martin/sources-fonts.html)
+- Generate tiles in bulk from any Martin-supported sources into an `MBTiles` file with [martin-cp](https://maplibre.org/martin/martin-cp.html) tool
+- Examine, copy, validate, compare, and apply diffs between `MBTiles` files with [mbtiles](https://maplibre.org/martin/tools.html#mbtiles) tool
 
 ## Documentation
 
-* [Quick Start](https://maplibre.org/martin/quick-start.html)
-* [Installation](https://maplibre.org/martin/installation.html)
-* Running with [CLI](https://maplibre.org/martin/run-with-cli.html)
+- [Quick Start](https://maplibre.org/martin/quick-start.html)
+- [Installation](https://maplibre.org/martin/installation.html)
+- Running with [CLI](https://maplibre.org/martin/run-with-cli.html)
   or [configuration file](https://maplibre.org/martin/config-file.html)
-* [Usage and API](https://maplibre.org/martin/using.html)
+- [Usage and API](https://maplibre.org/martin/using.html)
 
 ## License
 
 Licensed under either of
 
-* Apache License, Version 2.0 ([LICENSE-APACHE](LICENSE-APACHE) or <http://www.apache.org/licenses/LICENSE-2.0>)
-* MIT license ([LICENSE-MIT](LICENSE-MIT) or <http://opensource.org/licenses/MIT>)
+- Apache License, Version 2.0 ([LICENSE-APACHE](LICENSE-APACHE) or <http://www.apache.org/licenses/LICENSE-2.0>)
+- MIT license ([LICENSE-MIT](LICENSE-MIT) or <http://opensource.org/licenses/MIT>)
   at your option.
 
 ### Contribution
