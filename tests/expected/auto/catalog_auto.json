[
  {
    "content_type": "application/x-protobuf",
    "id": "MixPoints",
    "name": "MixedCase.MixPoints.Geom"
  },
  {
    "content_type": "application/x-protobuf",
    "id": "function_Mixed_Name",
    "name": "MixedCase.function_Mixed_Name"
  },
  {
    "content_type": "application/x-protobuf",
    "id": "function_null",
    "name": "public.function_null"
  },
  {
    "content_type": "application/x-protobuf",
    "id": "function_null_row",
    "name": "public.function_null_row"
  },
  {
    "content_type": "application/x-protobuf",
    "id": "function_null_row2",
    "name": "public.function_null_row2"
  },
  {
    "content_type": "application/x-protobuf",
    "id": "function_zoom_xy",
    "name": "public.function_zoom_xy"
  },
  {
    "content_type": "application/x-protobuf",
    "id": "function_zxy",
    "name": "public.function_zxy"
  },
  {
    "content_type": "application/x-protobuf",
    "id": "function_zxy2",
    "name": "public.function_zxy2"
  },
  {
    "content_type": "application/x-protobuf",
    "id": "function_zxy_query",
    "name": "public.function_zxy_query"
  },
  {
    "content_type": "application/x-protobuf",
    "id": "function_zxy_query_jsonb",
    "name": "public.function_zxy_query_jsonb"
  },
  {
    "content_type": "application/x-protobuf",
    "id": "function_zxy_query_test",
    "name": "public.function_zxy_query_test"
  },
  {
    "content_type": "application/x-protobuf",
    "id": "function_zxy_row",
    "name": "public.function_zxy_row"
  },
  {
    "content_type": "application/x-protobuf",
    "id": "function_zxy_row_key",
    "name": "public.function_zxy_row_key"
  },
  {
    "content_type": "application/x-protobuf",
    "id": "points1",
    "name": "public.points1.geom"
  },
  {
    "content_type": "application/x-protobuf",
    "id": "points2",
    "name": "public.points2.geom"
  },
  {
    "content_type": "application/x-protobuf",
    "id": "points3857",
    "name": "public.points3857.geom"
  },
  {
    "content_type": "application/x-protobuf",
    "id": "points_empty_srid",
    "name": "public.points_empty_srid.geom"
  },
  {
<<<<<<< HEAD
    "id": "stamen_toner__raster_CC-BY-ODbL_z3"
  },
  {
=======
    "content_type": "application/x-protobuf",
>>>>>>> fa219611
    "id": "table_source",
    "name": "public.table_source.geom"
  },
  {
    "content_type": "application/x-protobuf",
    "id": "table_source_multiple_geom",
    "name": "public.table_source_multiple_geom.geom1"
  },
  {
    "content_type": "application/x-protobuf",
    "id": "table_source_multiple_geom.1",
    "name": "public.table_source_multiple_geom.geom2"
  }
]<|MERGE_RESOLUTION|>--- conflicted
+++ resolved
@@ -85,13 +85,11 @@
     "name": "public.points_empty_srid.geom"
   },
   {
-<<<<<<< HEAD
+    "content_type": "image/png",
     "id": "stamen_toner__raster_CC-BY-ODbL_z3"
   },
   {
-=======
     "content_type": "application/x-protobuf",
->>>>>>> fa219611
     "id": "table_source",
     "name": "public.table_source.geom"
   },
